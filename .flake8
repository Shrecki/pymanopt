--- conflicted
+++ resolved
@@ -2,11 +2,7 @@
 application_import_names = pymanopt
 docstring-convention = google
 exclude = examples/notebooks/*.py
-<<<<<<< HEAD
-ignore = B027, D1, E203, E501, W503
-=======
 ignore = B024, B027, D1, E203, E501, W503
->>>>>>> 19deac64
 import_order_style = pycharm
 max-line-length = 79
 select = B, B950, C, D, E, F, W